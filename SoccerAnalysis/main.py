--- conflicted
+++ resolved
@@ -9,18 +9,12 @@
 
 SOURCE_VIDEO_PATH = "20SecGoodVid.mov"
 TARGET_VIDEO_PATH = "middle_vid.mp4"
-PlAYER_API_KEY = "0BgW6TbxAZvjkl4sOMoX"
+PlAYER_API_KEY = ""
 PLAYER_STUB_PATH = "stub_tracks_mid.pkl"
 PLAYER_PROJECT_NAME = "football-players-detection-3zvbc"
 VERSION_NUMBER = 1
-<<<<<<< HEAD
-BOXES_API_KEY = "0BgW6TbxAZvjkl4sOMoX"
+BOXES_API_KEY = ""
 BOXES_PROJECT_NAME = "football0detections"
-
-
-=======
-PlAYER_API_KEY = ""
->>>>>>> 8bffd28a
 
 
 # Initialize the Plyer Roboflow model and Tracker
