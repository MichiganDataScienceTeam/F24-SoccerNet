--- conflicted
+++ resolved
@@ -14,7 +14,6 @@
         self.model_id = f"{project_name}/{version_number}"
         self.tracker = sv.ByteTrack()
 
-<<<<<<< HEAD
     def __init__(self, player_api_key, player_project_name, player_version_number, boxes_api_key, boxes_project_name, boxes_version_number, points_version_number):
         self.player_client = InferenceHTTPClient(api_url="https://detect.roboflow.com", api_key=player_api_key)
         self.player_model_id = f"{player_project_name}/{player_version_number}"
@@ -24,21 +23,6 @@
 
         self.tracker = sv.ByteTrack()
     
-    def add_position_to_tracks(self, tracks):
-        for obj, object_tracks in tracks.items():
-            for frame_num, track in enumerate(object_tracks):
-                for track_id, track_info in track.items():
-                    if 'bbox' in track_info:
-                        bbox = track_info['bbox']
-                        if obj == 'ball':
-                            position = bboxUtils.get_center_of_bbox(bbox)
-                        elif obj == 'player' or obj == 'referee':
-                            position = bboxUtils.get_foot_position(bbox)
-                        else:
-                            position = bboxUtils.get_center_of_bbox(bbox)
-                            tracks[obj][frame_num][track_id]['width'] = bboxUtils.get_bbox_width(bbox)
-                            tracks[obj][frame_num][track_id]['height'] = bboxUtils.get_bbox_height(bbox)
-                    tracks[obj][frame_num][track_id]['position'] = position
     
     def preprocess_image(self, image, target_size=(640, 640)):
     # Resize the image to the target size
@@ -50,19 +34,18 @@
     def resize_back_to_original(self, image):
         # Resize the image back to the original size
         return cv2.resize(image, self.original_size)
-=======
+    
     def add_position_to_tracks(self,tracks):
         for object, object_tracks in tracks.items():
             for frame_num, track in enumerate(object_tracks):
                 for track_id, track_info in track.items():
                     bbox = track_info['bbox']
                     if object == 'ball':
-                        position= get_center_of_bbox(bbox)
+                        position= bboxUtils.get_center_of_bbox(bbox)
                     else:
-                        position = get_foot_position(bbox)
+                        position = bboxUtils.get_foot_position(bbox)
                     tracks[object][frame_num][track_id]['position'] = position
     
->>>>>>> 8bffd28a
     
     def detect_frames(self, frames):
         detections = []
